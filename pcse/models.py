--- conflicted
+++ resolved
@@ -34,7 +34,6 @@
     # config should be overwritten by superclass
     config = None
 
-<<<<<<< HEAD
     def __init__(self, sitedata, timerdata, soildata, cropdata, weatherdataprovider):
         """:param sitedata: dict with WOFOST site parameters
         :param timerdata: dict with WOFOST timer parameters
@@ -43,12 +42,6 @@
         :param weatherdataprovider: A weatherdataprovider
         """
         parameter_provider = ParameterProvider(sitedata, timerdata, soildata, cropdata)
-=======
-    def __init__(self, sitedata, timerdata, soildata, cropdata, 
-                 weatherdataprovider):
-        parameter_provider = ParameterProvider(sitedata, timerdata,
-            soildata, cropdata)
->>>>>>> 46369703
         Engine.__init__(self, parameter_provider, weatherdataprovider,
                         config=self.config)
 
