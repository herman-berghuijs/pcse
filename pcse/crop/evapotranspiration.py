--- conflicted
+++ resolved
@@ -1,796 +1,790 @@
-# -*- coding: utf-8 -*-
-# Copyright (c) 2004-2014 Alterra, Wageningen-UR
-# Allard de Wit (allard.dewit@wur.nl), April 2014
-from math import exp
-
-import array
-
-from ..traitlets import Float, Int, Instance, AfgenTrait, Bool
-from ..decorators import prepare_rates, prepare_states
-from ..base_classes import ParamTemplate, StatesTemplate, RatesTemplate, \
-                         SimulationObject
-from ..util import limit, merge_dict
-
-def SWEAF(ET0, DEPNR):
-    """Calculates the Soil Water Easily Available Fraction (SWEAF).
-
-    :param ET0: The evapotranpiration from a reference crop.
-    :param DEPNR: The crop dependency number.
-    
-    The fraction of easily available soil water between field capacity and
-    wilting point is a function of the potential evapotranspiration rate
-    (for a closed canopy) in cm/day, ET0, and the crop group number, DEPNR
-    (from 1 (=drought-sensitive) to 5 (=drought-resistent)). The function
-    SWEAF describes this relationship given in tabular form by Doorenbos &
-    Kassam (1979) and by Van Keulen & Wolf (1986; p.108, table 20)
-    http://edepot.wur.nl/168025.
-    """
-    A = 0.76
-    B = 1.5
-#   curve for CGNR 5, and other curves at fixed distance below it
-    sweaf = 1./(A+B*ET0) - (5.-DEPNR)*0.10
-
-#   Correction for lower curves (CGNR less than 3)
-    if (DEPNR < 3.):
-        sweaf += (ET0-0.6)/(DEPNR*(DEPNR+3.))
-
-    return limit(0.10, 0.95, sweaf)
-
-
-class Evapotranspiration(SimulationObject):
-    """Calculation of evaporation (water and soil) and transpiration rates.
-        
-    *Simulation parameters*:
-    
-    =======  ============================================= =======  ============
-     Name     Description                                   Type     Unit
-    =======  ============================================= =======  ============
-    CFET     Correction factor for potential transpiration   SCr       -
-             rate.
-    DEPNR    Dependency number for crop sensitivity to       SCr       -
-             soil moisture stress.
-    KDIFTB   Extinction coefficient for diffuse visible      TCr       -
-             as function of DVS.
-    IOX      Switch oxygen stress on (1) or off (0)          SCr       -
-    IAIRDU   Switch airducts on (1) or off (0)               SCr       -
-    CRAIRC   Critical air content for root aeration          SSo       -
-    SM0      Soil porosity                                   SSo       -
-    SMW      Volumetric soil moisture content at wilting     SSo       -
-             point
-    SMCFC    Volumetric soil moisture content at field       SSo       -
-             capacity
-    SM0      Soil porosity                                   SSo       -
-    =======  ============================================= =======  ============
-    
-
-    *State variables*
-    
-    Note that these state variables are only assigned after finalize() has been
-    run.
-
-    =======  ================================================= ==== ============
-     Name     Description                                      Pbl      Unit
-    =======  ================================================= ==== ============
-    IDWST     Nr of days with water stress.                      N    -
-    IDOST     Nr of days with oxygen stress.                     N    -
-    =======  ================================================= ==== ============
-    
-    
-    *Rate variables*
-
-    =======  ================================================= ==== ============
-     Name     Description                                      Pbl      Unit
-    =======  ================================================= ==== ============
-    EVWMX    Maximum evaporation rate from an open water        Y    |cm day-1|
-             surface.
-    EVSMX    Maximum evaporation rate from a wet soil surface.  Y    |cm day-1|
-    TRAMX    Maximum transpiration rate from the plant canopy   Y    |cm day-1|
-    TRA      Actual transpiration rate from the plant canopy    Y    |cm day-1|
-    IDOS     Indicates oxygen stress on this day (True|False)   N    -
-    IDWS     Indicates water stress on this day (True|False)    N    -
-    =======  ================================================= ==== ============
-    
-    *Signals send or handled*
-    
-    None
-    
-    *External dependencies:*
-    
-    =======  =================================== =================  ============
-     Name     Description                         Provided by         Unit
-    =======  =================================== =================  ============
-    DVS      Crop development stage              DVS_Phenology       -
-    LAI      Leaf area index                     Leaf_dynamics       -
-    SM       Volumetric soil moisture content    Waterbalance        -
-    =======  =================================== =================  ============
-    """
-
-    # helper variable for Counting days since oxygen stress (DSOS)
-    # and total days with water and oxygen stress (IDWST, IDOST)
-    _DSOS = Int(-99)
-    _IDWST = Int(-99)
-    _IDOST = Int(-99)
-
-    class Parameters(ParamTemplate):
-        CFET   = Float(-99.)
-        DEPNR  = Float(-99.)
-        KDIFTB = AfgenTrait()
-        IAIRDU = Float(-99.)
-        IOX    = Float(-99.)
-        CRAIRC = Float(-99.)
-        SM0    = Float(-99.)
-        SMW    = Float(-99.)
-        SMFCF  = Float(-99.)
-
-    class RateVariables(RatesTemplate):
-        EVWMX = Float(-99.)
-        EVSMX = Float(-99.)
-        TRAMX = Float(-99.)
-        TRA   = Float(-99.)
-        IDOS  = Bool(False)
-        IDWS  = Bool(False)
-
-    class StateVariables(StatesTemplate):
-        IDOST  = Int(-99)
-        IDWST  = Int(-99)
-
-    def initialize(self, day, kiosk, parvalues):
-        """
-        :param day: start date of the simulation
-        :param kiosk: variable kiosk of this PCSE  instance
-        :param parvalues: `ParameterProvider` object providing parameters as
-                key/value pairs
-        """
-
-        self.kiosk = kiosk
-        self.params = self.Parameters(parvalues)
-        self.rates = self.RateVariables(kiosk, publish=["EVWMX", "EVSMX",
-                                                        "TRAMX", "TRA"
-                                                        ])
-        self.states = self.StateVariables(kiosk, IDOST=-999, IDWST=-999)
-        
-        # Helper variables
-        self._DSOS = 0
-        self._IDWST = 0
-        self._IDOST = 0
-
-    @prepare_rates
-    def __call__(self, day, drv):
-        p = self.params
-        r = self.rates
-        s = self.states
-        
-        DVS = self.kiosk["DVS"]
-        LAI = self.kiosk["LAI"]
-        SM  = self.kiosk["SM"]
-
-        KGLOB = 0.75*p.KDIFTB(DVS)
-  
-        # crop specific correction on potential transpiration rate
-        ET0 = p.CFET * drv.ET0
-  
-        # maximum evaporation and transpiration rates
-        EKL = exp(-KGLOB * LAI)
-        r.EVWMX = drv.E0 * EKL
-        r.EVSMX = max(0., drv.ES0 * EKL)
-        r.TRAMX = max(0.000001, ET0 * (1.-EKL))
-                
-        # Critical soil moisture
-        SWDEP = SWEAF(ET0, p.DEPNR)
-        SMCR = (1.-SWDEP)*(p.SMFCF-p.SMW) + p.SMW
-
-        # Reduction factor for transpiration in case of water shortage (RFWS)
-        RFWS = limit(0., 1., (SM-p.SMW)/(SMCR-p.SMW))
-
-        # reduction in transpiration in case of oxygen shortage (RFOS)
-        # for non-rice crops, and possibly deficient land drainage
-        if (p.IAIRDU == 0 and p.IOX == 1):
-            # critical soil moisture content for aeration
-            SMAIR = p.SM0 - p.CRAIRC
-
-            # count days since start oxygen shortage (up to 4 days)
-            if SM >= SMAIR:
-                self._DSOS = min((self._DSOS+1),4)
-            else:
-                self._DSOS = 0
-
-            # maximum reduction reached after 4 days
-            RFOSMX = limit(0., 1., (p.SM0-SM)/(p.SM0-SMAIR))
-            RFOS   = RFOSMX + (1. - self._DSOS/4.)*(1.-RFOSMX)
-
-        # For rice, or non-rice crops grown on well drained land
-        elif (p.IAIRDU == 1 or p.IOX == 0):
-            RFOS = 1.
-        # Transpiration rate multiplied with reduction factors for oxygen and
-        # water
-        r.TRA = r.TRAMX * RFOS * RFWS
-
-        # Counting stress days
-        if RFWS < 1.:
-            r.IDWS = True
-            self._IDWST += 1
-        if RFOS < 1.:
-            r.IDOS = True
-            self._IDOST += 1
-
-        return (r.TRA, r.TRAMX)
-        
-    @prepare_states
-    def finalize(self, day):
-
-        self.states.IDWST = self._IDWST
-        self.states.IDOST = self._IDOST
-        
-        SimulationObject.finalize(self, day)
-
-class EvapotranspirationLayered(SimulationObject):
-    """Calculation of evaporation (water and soil) and transpiration rates
-    for a layered soil.
-
-    NOTE: this routine needs work and is currently not functional
-
-    *Simulation parameters*:
-
-    =======  ============================================= =======  ============
-     Name     Description                                   Type     Unit
-    =======  ============================================= =======  ============
-    =======  ============================================= =======  ============
-
-
-    *State variables*
-
-    Note that these state variables are only assigned after finalize() has been
-    run.
-
-    =======  ================================================= ==== ============
-     Name     Description                                      Pbl      Unit
-    =======  ================================================= ==== ============
-    =======  ================================================= ==== ============
-
-
-    *Rate variables*
-
-    =======  ================================================= ==== ============
-     Name     Description                                      Pbl      Unit
-    =======  ================================================= ==== ============
-    =======  ================================================= ==== ============
-
-    *Signals send or handled*
-
-    None
-
-    *External dependencies:*
-
-    =======  =================================== =================  ============
-     Name     Description                         Provided by         Unit
-    =======  =================================== =================  ============
-    =======  =================================== =================  ============
-    """
-
-    # helper variable for Counting days since oxygen stress (DSOS)
-    # and total days with water and oxygen stress (IDWST, IDOST)
-    _DSOS = Int(-99)
-    _IDWST = Int(-99)
-    _IDOST = Int(-99)
-
-    class Parameters(ParamTemplate):
-        CFET   = Float(-99.)
-        DEPNR  = Float(-99.)
-        KDIFTB = AfgenTrait()
-        IAIRDU = Float(-99.)
-        IOX    = Float(-99.)
-        CRAIRC = Float(-99.)
-        SM0    = Float(-99.)
-        SMW    = Float(-99.)
-        SMFCF  = Float(-99.)
-
-    class RateVariables(RatesTemplate):
-        EVWMX = Float(-99.)
-        EVSMX = Float(-99.)
-        TRAMX = Float(-99.)
-        TRA   = Float(-99.)
-        #TRALY = Instance(array.array)
-        IDOS  = Bool(False)
-        IDWS  = Bool(False)
-
-    class StateVariables(StatesTemplate):
-        IDOST  = Int(-99)
-        IDWST  = Int(-99)
-
-    def initialize(self, day, kiosk, parvalues):
-        """
-        :param day: start date of the simulation
-        :param kiosk: variable kiosk of this PCSE  instance
-        :param parvalues: `ParameterProvider` object providing parameters as
-                key/value pairs
-        """
-
-        self.kiosk = kiosk
-        self.params = self.Parameters(parvalues)
-        self.rates = self.RateVariables(kiosk, publish=["EVWMX","EVSMX",
-                                                        "TRAMX","TRA",#"TRALY"
-                                                        ])
-        self.states = self.StateVariables(kiosk, IDOST=-999, IDWST=-999)
-
-        # Helper variables
-        self._DSOS = 0
-        self._IDWST = 0
-        self._IDOST = 0
-
-    @prepare_rates
-    def __call__(self, day, drv):
-        p = self.params
-        r = self.rates
-        s = self.states
-
-        DVS = self.kiosk["DVS"]
-        LAI = self.kiosk["LAI"]
-        NSL = self.kiosk.get("NSL", 0)
-        SM  = self.kiosk["SM"]
-        SOIL_LAYERS = self.kiosk.get("SOIL_LAYERS", Instance(list))
-
-        KGLOB = 0.75*p.KDIFTB(DVS)
-
-        # crop specific correction on potential transpiration rate
-        ET0 = p.CFET * drv.ET0
-
-        # maximum evaporation and transpiration rates
-        EKL = exp(-KGLOB * LAI)
-        r.EVWMX = drv.E0 * EKL
-        r.EVSMX = max(0., drv.ES0 * EKL)
-        r.TRAMX = max(0.000001, ET0 * (1.-EKL))
-
-        # Critical soil moisture
-        SWDEP = SWEAF(ET0, p.DEPNR)
-
-        if NSL==0: # unlayered
-            SMCR = (1.-SWDEP)*(p.SMFCF-p.SMW) + p.SMW
-
-            # Reduction factor for transpiration in case of water shortage (RFWS)
-            RFWS = limit(0., 1., (SM-p.SMW)/(SMCR-p.SMW))
-
-            # reduction in transpiration in case of oxygen shortage (RFOS)
-            # for non-rice crops, and possibly deficient land drainage
-            if (p.IAIRDU == 0 and p.IOX == 1):
-                # critical soil moisture content for aeration
-                SMAIR = p.SM0 - p.CRAIRC
-
-                # count days since start oxygen shortage (up to 4 days)
-                if SM >= SMAIR:
-                    self._DSOS = min((self._DSOS+1),4)
-                else:
-                    self._DSOS = 0
-
-                # maximum reduction reached after 4 days
-                RFOSMX = limit(0., 1., (p.SM0-SM)/(p.SM0-SMAIR))
-                RFOS   = RFOSMX + (1. - self._DSOS/4.)*(1.-RFOSMX)
-
-            # For rice, or non-rice crops grown on well drained land
-            elif (p.IAIRDU == 1 or p.IOX == 0):
-                RFOS = 1.
-            # Transpiration rate multiplied with reduction factors for oxygen and
-            # water
-            r.TRA = r.TRAMX * RFOS * RFWS
-        else: # layered
-            RD = self.kiosk["RD"]
-            # calculation critical soil moisture content
-            SWDEP  = SWEAF(ET0, p.DEPNR)
-            DEPTH  = 0.0
-            SUMTRA = 0.0
-
-            TRALY = array.array('d',[0.0]*NSL)
-            for il in range (0, NSL):
-                SM0   = SOIL_LAYERS[il]['SOILTYPE']['SM0']
-                SMW   = SOIL_LAYERS[il]['SOILTYPE']['SMW']
-                SMFCF = SOIL_LAYERS[il]['SOILTYPE']['SMFCF']
-                CRAIRC= SOIL_LAYERS[il]['SOILTYPE']['CRAIRC']
-
-                SMCR = (1.-SWDEP)*(SMFCF-SMW) + SMW
-                # reduction in transpiration in case of water shortage
-                RFWS = limit(0., 1., (SOIL_LAYERS[il]['SM']-SMW)/(SMCR-SMW))
-
-                # reduction in transpiration in case of oxygen shortage
-                # for non-rice crops, and possibly deficient land drainage
-                if (p.IAIRDU==0 and p.IOX==1):
-                    # critical soil moisture content for aeration
-                    SMAIR = SM0 - CRAIRC
-                    # count days since start oxygen shortage (up to 4 days)
-                    if (SOIL_LAYERS[il]['SM'] >= SMAIR): self._DSOS = min((self._DSOS+1.),4.)
-                    if (SOIL_LAYERS[il]['SM'] <  SMAIR): self._DSOS = 0.
-                    # maximum reduction reached after 4 days
-                    RFOSMX = limit(0., 1., (SM0-SOIL_LAYERS[il]['SM'])/(SM0-SMAIR))
-                    RFOS   = RFOSMX + (1. - self._DSOS/4.)*(1. - RFOSMX)
-
-                # for rice, or non-rice crops grown on perfectly drained land
-                elif (p.IAIRDU==1 or p.IOX==0) :
-                    RFOS = 1.
-
-                FRROOT  = max(0.0, (min(RD, DEPTH+SOIL_LAYERS[il]['TSL']) - DEPTH)) / RD
-                TRALY[il] = RFWS * RFOS * r.TRAMX * FRROOT
-                DEPTH  += SOIL_LAYERS[il]['TSL']
-            r.TRA = sum(TRALY)
-            r.TRALY = TRALY
-            # old: r.TRALY[:NSL] = r.TRA/NSL based on unlayered R.TRA calc.
-
-        # Counting stress days
-        if RFWS < 1.:
-            r.IDWS = True
-            self._IDWST += 1
-        if RFOS < 1.:
-            r.IDOS = True
-            self._IDOST += 1
-
-        return (r.TRA, r.TRAMX)
-
-    @prepare_states
-    def finalize(self, day):
-
-        self.states.IDWST = self._IDWST
-        self.states.IDOST = self._IDOST
-
-        SimulationObject.finalize(self, day)
-
-<<<<<<< HEAD
-class Evapotranspiration2(SimulationObject):
-    """Calculation of evaporation (water and soil) and transpiration rates
-    taking into account the CO2 effect on crop transpiration.
-
-    *Simulation parameters* (To be provided in cropdata dictionary):
-
-    =======  ============================================= =======  ============
-     Name     Description                                   Type     Unit
-    =======  ============================================= =======  ============
-    CFET     Correction factor for potential transpiration   S       -
-             rate.
-    DEPNR    Dependency number for crop sensitivity to       S       -
-             soil moisture stress.
-    KDIFTB   Extinction coefficient for diffuse visible      T       -
-             as function of DVS.
-    IOX      Switch oxygen stress on (1) or off (0)          S       -
-    IAIRDU   Switch airducts on (1) or off (0)               S       -
-    CRAIRC   Critical air content for root aeration          S       -
-    SM0      Soil porosity                                   S       -
-    SMW      Volumetric soil moisture content at wilting     S       -
-             point
-    SMCFC    Volumetric soil moisture content at field       S       -
-             capacity
-    SM0      Soil porosity                                   S       -
-    CO2      Atmospheric CO2 concentration                   SSi
-    =======  ============================================= =======  ============
-
-
-    *State variables*
-
-    Note that these state variables are only assigned after finalize() has been
-    run.
-
-    =======  ================================================= ==== ============
-     Name     Description                                      Pbl      Unit
-    =======  ================================================= ==== ============
-    IDWST     Nr of days with water stress.                      N    -
-    IDOST     Nr of days with oxygen stress.                     N    -
-    =======  ================================================= ==== ============
-
-
-    *Rate variables*
-
-    =======  ================================================= ==== ============
-     Name     Description                                      Pbl      Unit
-    =======  ================================================= ==== ============
-    EVWMX    Maximum evaporation rate from an open water        Y    |cm day-1|
-             surface.
-    EVSMX    Maximum evaporation rate from a wet soil surface.  Y    |cm day-1|
-    TRAMX    Maximum transpiration rate from the plant canopy   Y    |cm day-1|
-    TRA      Actual transpiration rate from the plant canopy    Y    |cm day-1|
-    IDOS     Indicates water stress on this day (True|False)    N    -
-    IDWS     Indicates oxygen stress on this day (True|False)   N    -
-    =======  ================================================= ==== ============
-
-    *Signals send or handled*
-
-    None
-
-    *External dependencies:*
-
-    =======  =================================== =================  ============
-     Name     Description                         Provided by         Unit
-    =======  =================================== =================  ============
-    DVS      Crop development stage              DVS_Phenology       -
-    LAI      Leaf area index                     Leaf_dynamics       -
-    SM       Volumetric soil moisture content    Waterbalance        -
-    =======  =================================== =================  ============
-    """
-
-    # helper variable for Counting days since oxygen stress (DSOS)
-    # and total days with water and oxygen stress (IDWST, IDOST)
-    _DSOS = Int(-99)
-    _IDWST = Int(-99)
-    _IDOST = Int(-99)
-
-    class Parameters(ParamTemplate):
-        CFET    = Float(-99.)
-        DEPNR   = Float(-99.)
-        KDIFTB  = AfgenTrait()
-        IAIRDU  = Float(-99.)
-        IOX     = Float(-99.)
-        CRAIRC  = Float(-99.)
-        SM0     = Float(-99.)
-        SMW     = Float(-99.)
-        SMFCF   = Float(-99.)
-        CO2     = Float(-99.)
-        CO2TRATB = AfgenTrait()
-
-    class RateVariables(RatesTemplate):
-        EVWMX = Float(-99.)
-        EVSMX = Float(-99.)
-        TRAMX = Float(-99.)
-        TRA   = Float(-99.)
-        TRALY = Instance(array.array)
-        IDOS  = Bool(False)
-        IDWS  = Bool(False)
-
-    class StateVariables(StatesTemplate):
-        IDOST  = Int(-99)
-        IDWST  = Int(-99)
-
-    def initialize(self, day, kiosk, cropdata, soildata):
-        """
-        :param day: start date of the simulation
-        :param kiosk: variable kiosk of this PyWOFOST instance
-        :param cropdata: dictionary with WOFOST cropdata key/value pairs
-        :param soildata: dictionary with WOFOST soildata key/value pairs
-        """
-
-        parvalues = merge_dict(cropdata, soildata, overwrite=True)
-        self.kiosk = kiosk
-        self.params = self.Parameters(parvalues)
-        self.rates = self.RateVariables(kiosk, publish=["EVWMX","EVSMX",
-                                                        "TRAMX","TRA","TRALY"
-                                                        ])
-        self.states = self.StateVariables(kiosk, IDOST=-999, IDWST=-999)
-
-        # Helper variables
-        self._DSOS = 0
-        self._IDWST = 0
-        self._IDOST = 0
-
-    @prepare_rates
-    def __call__(self, day, drv):
-        p = self.params
-        r = self.rates
-        s = self.states
-
-        DVS = self.kiosk["DVS"]
-        LAI = self.kiosk["LAI"]
-        NSL = self.kiosk.get("NSL", 0)
-        SM  = self.kiosk["SM"]
-        SOIL_LAYERS = self.kiosk.get("SOIL_LAYERS", Instance(list))
-
-        # source: Approach for and Results from calculating CO2 and climatic
-        #         change impacts on crop production in Flevoland
-        #         Joost Wolf
-        # assumption: above 720 ppm no further reduction
-        # added IS
-        TRAMX_CO2_reduction = p.CO2TRATB(p.CO2)
-
-
-        KGLOB = 0.75*p.KDIFTB(DVS)
-
-        # crop specific correction on potential transpiration rate
-        ET0 = p.CFET * drv.ET0
-
-        # maximum evaporation and transpiration rates
-        EKL = exp(-KGLOB * LAI)
-        r.EVWMX = drv.E0 * EKL
-        r.EVSMX = max(0., drv.ES0 * EKL)
-        r.TRAMX = max(0.000001, ET0 * (1.-EKL)) * TRAMX_CO2_reduction
-
-        # Critical soil moisture
-        SWDEP = SWEAF(ET0, p.DEPNR)
-
-        if NSL==0: # unlayered
-            SMCR = (1.-SWDEP)*(p.SMFCF-p.SMW) + p.SMW
-
-            # Reduction factor for transpiration in case of water shortage (RFWS)
-            RFWS = limit(0., 1., (SM-p.SMW)/(SMCR-p.SMW))
-
-            # reduction in transpiration in case of oxygen shortage (RFOS)
-            # for non-rice crops, and possibly deficient land drainage
-            if (p.IAIRDU == 0 and p.IOX == 1):
-                # critical soil moisture content for aeration
-                SMAIR = p.SM0 - p.CRAIRC
-
-                # count days since start oxygen shortage (up to 4 days)
-                if SM >= SMAIR:
-                    self._DSOS = min((self._DSOS+1),4)
-                else:
-                    self._DSOS = 0
-
-                # maximum reduction reached after 4 days
-                RFOSMX = limit(0., 1., (p.SM0-SM)/(p.SM0-SMAIR))
-                RFOS   = RFOSMX + (1. - self._DSOS/4.)*(1.-RFOSMX)
-
-            # For rice, or non-rice crops grown on well drained land
-            elif (p.IAIRDU == 1 or p.IOX == 0):
-                RFOS = 1.
-            # Transpiration rate multiplied with reduction factors for oxygen and
-            # water
-            r.TRA = r.TRAMX * RFOS * RFWS
-        else: # layered
-            RD = self.kiosk["RD"]
-            # calculation critical soil moisture content
-            SWDEP  = SWEAF(ET0, p.DEPNR)
-            DEPTH  = 0.0
-            SUMTRA = 0.0
-
-            TRALY = array.array('d',[0.0]*NSL)
-            for il in range (0, NSL):
-                SM0   = SOIL_LAYERS[il]['SOILTYPE']['SM0']
-                SMW   = SOIL_LAYERS[il]['SOILTYPE']['SMW']
-                SMFCF = SOIL_LAYERS[il]['SOILTYPE']['SMFCF']
-                CRAIRC= SOIL_LAYERS[il]['SOILTYPE']['CRAIRC']
-
-                SMCR = (1.-SWDEP)*(SMFCF-SMW) + SMW
-                # reduction in transpiration in case of water shortage
-                RFWS = limit(0., 1., (SOIL_LAYERS[il]['SM']-SMW)/(SMCR-SMW))
-
-                # reduction in transpiration in case of oxygen shortage
-                # for non-rice crops, and possibly deficient land drainage
-                if (p.IAIRDU==0 and p.IOX==1):
-                    # critical soil moisture content for aeration
-                    SMAIR = SM0 - CRAIRC
-                    # count days since start oxygen shortage (up to 4 days)
-                    if (SOIL_LAYERS[il]['SM'] >= SMAIR): self._DSOS = min((self._DSOS+1.),4.)
-                    if (SOIL_LAYERS[il]['SM'] <  SMAIR): self._DSOS = 0.
-                    # maximum reduction reached after 4 days
-                    RFOSMX = limit(0., 1., (SM0-SOIL_LAYERS[il]['SM'])/(SM0-SMAIR))
-                    RFOS   = RFOSMX + (1. - self._DSOS/4.)*(1. - RFOSMX)
-
-                # for rice, or non-rice crops grown on perfectly drained land
-                elif (p.IAIRDU==1 or p.IOX==0) :
-                    RFOS = 1.
-
-                FRROOT  = max(0.0, (min(RD, DEPTH+SOIL_LAYERS[il]['TSL']) - DEPTH)) / RD
-                TRALY[il] = RFWS * RFOS * TRAMX * FRROOT
-                DEPTH  += SOIL_LAYERS[il]['TSL']
-            r.TRA = sum(TRALY)
-            r.TRALY = TRALY
-            # old: r.TRALY[:NSL] = r.TRA/NSL based on unlayered R.TRA calc.
-
-        # Counting stress days
-        if RFWS < 1.:
-            r.IDWS = True
-            self._IDWST += 1
-        if RFOS < 1.:
-            r.IDOS = True
-            self._IDOST += 1
-
-        return (r.TRA, r.TRAMX)
-
-    @prepare_states
-    def finalize(self, day):
-
-        self.states.IDWST = self._IDWST
-        self.states.IDOST = self._IDOST
-
-        SimulationObject.finalize(self, day)
-
-
-=======
->>>>>>> d794de0e
-
-class Simple_Evapotranspiration(SimulationObject):
-    """Calculation of evaporation (water and soil) and transpiration rates.
-    
-    simplified compared to the WOFOST model such that the parameters are not
-    needed to calculate the ET. Parameters such as KDIF, CFET, DEPNR have been
-    hardcoded and taken from a typical cereal crop. Also the oxygen stress has
-    been switched off.
-    
-    *Simulation parameters* (To be provided in soildata dictionary):
-    
-    =======  ============================================= =======  ============
-     Name     Description                                   Type     Unit
-    =======  ============================================= =======  ============
-    SMW      Volumetric soil moisture content at wilting     S       -
-             point
-    SMCFC    Volumetric soil moisture content at field       S       -
-             capacity
-    SM0      Soil porosity                                   S       -
-    =======  ============================================= =======  ============
-    
-
-    *State variables*
-    
-    None
-    
-    *Rate variables*
-
-    =======  ================================================= ==== ============
-     Name     Description                                      Pbl      Unit
-    =======  ================================================= ==== ============
-    EVWMX    Maximum evaporation rate from an open water        Y    |cm day-1|
-             surface.
-    EVSMX    Maximum evaporation rate from a wet soil surface.  Y    |cm day-1|
-    TRAMX    Maximum transpiration rate from the plant canopy   Y    |cm day-1|
-    TRA      Actual transpiration rate from the plant canopy    Y    |cm day-1|
-    =======  ================================================= ==== ============
-    
-    *Signals send or handled*
-    
-    None
-    
-    *External dependencies:*
-    
-    =======  =================================== =================  ============
-     Name     Description                         Provided by         Unit
-    =======  =================================== =================  ============
-    LAI      Leaf area index                     Leaf_dynamics       -
-    SM       Volumetric soil moisture content    Waterbalance        -
-    =======  =================================== =================  ============
-    """
-
-    class Parameters(ParamTemplate):
-        SM0    = Float(-99.)
-        SMW    = Float(-99.)
-        SMFCF  = Float(-99.)
-
-    class RateVariables(RatesTemplate):
-        EVWMX = Float(-99.)
-        EVSMX = Float(-99.)
-        TRAMX = Float(-99.)
-        TRA   = Float(-99.)
-
-    def initialize(self, day, kiosk, parvalues):
-        """
-        :param day: start date of the simulation
-        :param kiosk: variable kiosk of this PCSE  instance
-        :param soildata: dictionary with WOFOST soildata key/value pairs
-        """
-
-        self.kiosk = kiosk
-        self.params = self.Parameters(parvalues)
-        self.rates = self.RateVariables(kiosk, publish=["EVWMX","EVSMX",
-                                                        "TRAMX","TRA"])
-
-    @prepare_rates
-    def __call__(self, day, drv):
-        p = self.params
-        r = self.rates
-        
-        LAI = self.kiosk["LAI"]
-        SM  = self.kiosk["SM"]
-        
-        # value for KDIF taken for maize
-        KDIF = 0.6
-        KGLOB = 0.75*KDIF
-  
-        # crop specific correction on potential transpiration rate
-        # CFET set to 1.
-        CFET = 1.
-        ET0 = CFET * drv.ET0
-  
-        # maximum evaporation and transpiration rates
-        EKL = exp(-KGLOB * LAI)
-        r.EVWMX = drv.E0 * EKL
-        r.EVSMX = max(0., drv.ES0 * EKL)
-        r.TRAMX = max(0.000001, ET0 * (1.-EKL))
-        
-        # Critical soil moisture
-        # set DEPNR to 4.5 (typical for cereals)
-        DEPNR = 4.5
-        SWDEP = SWEAF(ET0, DEPNR)
-        
-        SMCR = (1.-SWDEP)*(p.SMFCF-p.SMW) + p.SMW
-
-        # Reduction factor for transpiration in case of water shortage (RFWS)
-        RFWS = limit(0., 1., (SM-p.SMW)/(SMCR-p.SMW))
-        
-        # Reduction factor for oxygen stress set to 1.
-        RFOS = 1.0
-
-        # Transpiration rate multiplied with reduction factors for oxygen and
-        # water
-        r.TRA = r.TRAMX * RFOS * RFWS
-
-        return (r.TRA, r.TRAMX)
+# -*- coding: utf-8 -*-
+# Copyright (c) 2004-2014 Alterra, Wageningen-UR
+# Allard de Wit (allard.dewit@wur.nl), April 2014
+from math import exp
+
+import array
+
+from ..traitlets import Float, Int, Instance, AfgenTrait, Bool
+from ..decorators import prepare_rates, prepare_states
+from ..base_classes import ParamTemplate, StatesTemplate, RatesTemplate, \
+                         SimulationObject
+from ..util import limit, merge_dict
+
+def SWEAF(ET0, DEPNR):
+    """Calculates the Soil Water Easily Available Fraction (SWEAF).
+
+    :param ET0: The evapotranpiration from a reference crop.
+    :param DEPNR: The crop dependency number.
+    
+    The fraction of easily available soil water between field capacity and
+    wilting point is a function of the potential evapotranspiration rate
+    (for a closed canopy) in cm/day, ET0, and the crop group number, DEPNR
+    (from 1 (=drought-sensitive) to 5 (=drought-resistent)). The function
+    SWEAF describes this relationship given in tabular form by Doorenbos &
+    Kassam (1979) and by Van Keulen & Wolf (1986; p.108, table 20)
+    http://edepot.wur.nl/168025.
+    """
+    A = 0.76
+    B = 1.5
+#   curve for CGNR 5, and other curves at fixed distance below it
+    sweaf = 1./(A+B*ET0) - (5.-DEPNR)*0.10
+
+#   Correction for lower curves (CGNR less than 3)
+    if (DEPNR < 3.):
+        sweaf += (ET0-0.6)/(DEPNR*(DEPNR+3.))
+
+    return limit(0.10, 0.95, sweaf)
+
+
+class Evapotranspiration(SimulationObject):
+    """Calculation of evaporation (water and soil) and transpiration rates.
+        
+    *Simulation parameters*:
+    
+    =======  ============================================= =======  ============
+     Name     Description                                   Type     Unit
+    =======  ============================================= =======  ============
+    CFET     Correction factor for potential transpiration   SCr       -
+             rate.
+    DEPNR    Dependency number for crop sensitivity to       SCr       -
+             soil moisture stress.
+    KDIFTB   Extinction coefficient for diffuse visible      TCr       -
+             as function of DVS.
+    IOX      Switch oxygen stress on (1) or off (0)          SCr       -
+    IAIRDU   Switch airducts on (1) or off (0)               SCr       -
+    CRAIRC   Critical air content for root aeration          SSo       -
+    SM0      Soil porosity                                   SSo       -
+    SMW      Volumetric soil moisture content at wilting     SSo       -
+             point
+    SMCFC    Volumetric soil moisture content at field       SSo       -
+             capacity
+    SM0      Soil porosity                                   SSo       -
+    =======  ============================================= =======  ============
+    
+
+    *State variables*
+    
+    Note that these state variables are only assigned after finalize() has been
+    run.
+
+    =======  ================================================= ==== ============
+     Name     Description                                      Pbl      Unit
+    =======  ================================================= ==== ============
+    IDWST     Nr of days with water stress.                      N    -
+    IDOST     Nr of days with oxygen stress.                     N    -
+    =======  ================================================= ==== ============
+    
+    
+    *Rate variables*
+
+    =======  ================================================= ==== ============
+     Name     Description                                      Pbl      Unit
+    =======  ================================================= ==== ============
+    EVWMX    Maximum evaporation rate from an open water        Y    |cm day-1|
+             surface.
+    EVSMX    Maximum evaporation rate from a wet soil surface.  Y    |cm day-1|
+    TRAMX    Maximum transpiration rate from the plant canopy   Y    |cm day-1|
+    TRA      Actual transpiration rate from the plant canopy    Y    |cm day-1|
+    IDOS     Indicates oxygen stress on this day (True|False)   N    -
+    IDWS     Indicates water stress on this day (True|False)    N    -
+    =======  ================================================= ==== ============
+    
+    *Signals send or handled*
+    
+    None
+    
+    *External dependencies:*
+    
+    =======  =================================== =================  ============
+     Name     Description                         Provided by         Unit
+    =======  =================================== =================  ============
+    DVS      Crop development stage              DVS_Phenology       -
+    LAI      Leaf area index                     Leaf_dynamics       -
+    SM       Volumetric soil moisture content    Waterbalance        -
+    =======  =================================== =================  ============
+    """
+
+    # helper variable for Counting days since oxygen stress (DSOS)
+    # and total days with water and oxygen stress (IDWST, IDOST)
+    _DSOS = Int(-99)
+    _IDWST = Int(-99)
+    _IDOST = Int(-99)
+
+    class Parameters(ParamTemplate):
+        CFET   = Float(-99.)
+        DEPNR  = Float(-99.)
+        KDIFTB = AfgenTrait()
+        IAIRDU = Float(-99.)
+        IOX    = Float(-99.)
+        CRAIRC = Float(-99.)
+        SM0    = Float(-99.)
+        SMW    = Float(-99.)
+        SMFCF  = Float(-99.)
+
+    class RateVariables(RatesTemplate):
+        EVWMX = Float(-99.)
+        EVSMX = Float(-99.)
+        TRAMX = Float(-99.)
+        TRA   = Float(-99.)
+        IDOS  = Bool(False)
+        IDWS  = Bool(False)
+
+    class StateVariables(StatesTemplate):
+        IDOST  = Int(-99)
+        IDWST  = Int(-99)
+
+    def initialize(self, day, kiosk, parvalues):
+        """
+        :param day: start date of the simulation
+        :param kiosk: variable kiosk of this PCSE  instance
+        :param parvalues: `ParameterProvider` object providing parameters as
+                key/value pairs
+        """
+
+        self.kiosk = kiosk
+        self.params = self.Parameters(parvalues)
+        self.rates = self.RateVariables(kiosk, publish=["EVWMX", "EVSMX",
+                                                        "TRAMX", "TRA"
+                                                        ])
+        self.states = self.StateVariables(kiosk, IDOST=-999, IDWST=-999)
+        
+        # Helper variables
+        self._DSOS = 0
+        self._IDWST = 0
+        self._IDOST = 0
+
+    @prepare_rates
+    def __call__(self, day, drv):
+        p = self.params
+        r = self.rates
+        s = self.states
+        
+        DVS = self.kiosk["DVS"]
+        LAI = self.kiosk["LAI"]
+        SM  = self.kiosk["SM"]
+
+        KGLOB = 0.75*p.KDIFTB(DVS)
+  
+        # crop specific correction on potential transpiration rate
+        ET0 = p.CFET * drv.ET0
+  
+        # maximum evaporation and transpiration rates
+        EKL = exp(-KGLOB * LAI)
+        r.EVWMX = drv.E0 * EKL
+        r.EVSMX = max(0., drv.ES0 * EKL)
+        r.TRAMX = max(0.000001, ET0 * (1.-EKL))
+                
+        # Critical soil moisture
+        SWDEP = SWEAF(ET0, p.DEPNR)
+        SMCR = (1.-SWDEP)*(p.SMFCF-p.SMW) + p.SMW
+
+        # Reduction factor for transpiration in case of water shortage (RFWS)
+        RFWS = limit(0., 1., (SM-p.SMW)/(SMCR-p.SMW))
+
+        # reduction in transpiration in case of oxygen shortage (RFOS)
+        # for non-rice crops, and possibly deficient land drainage
+        if (p.IAIRDU == 0 and p.IOX == 1):
+            # critical soil moisture content for aeration
+            SMAIR = p.SM0 - p.CRAIRC
+
+            # count days since start oxygen shortage (up to 4 days)
+            if SM >= SMAIR:
+                self._DSOS = min((self._DSOS+1),4)
+            else:
+                self._DSOS = 0
+
+            # maximum reduction reached after 4 days
+            RFOSMX = limit(0., 1., (p.SM0-SM)/(p.SM0-SMAIR))
+            RFOS   = RFOSMX + (1. - self._DSOS/4.)*(1.-RFOSMX)
+
+        # For rice, or non-rice crops grown on well drained land
+        elif (p.IAIRDU == 1 or p.IOX == 0):
+            RFOS = 1.
+        # Transpiration rate multiplied with reduction factors for oxygen and
+        # water
+        r.TRA = r.TRAMX * RFOS * RFWS
+
+        # Counting stress days
+        if RFWS < 1.:
+            r.IDWS = True
+            self._IDWST += 1
+        if RFOS < 1.:
+            r.IDOS = True
+            self._IDOST += 1
+
+        return (r.TRA, r.TRAMX)
+        
+    @prepare_states
+    def finalize(self, day):
+
+        self.states.IDWST = self._IDWST
+        self.states.IDOST = self._IDOST
+        
+        SimulationObject.finalize(self, day)
+
+class EvapotranspirationLayered(SimulationObject):
+    """Calculation of evaporation (water and soil) and transpiration rates
+    for a layered soil.
+
+    NOTE: this routine needs work and is currently not functional
+
+    *Simulation parameters*:
+
+    =======  ============================================= =======  ============
+     Name     Description                                   Type     Unit
+    =======  ============================================= =======  ============
+    =======  ============================================= =======  ============
+
+
+    *State variables*
+
+    Note that these state variables are only assigned after finalize() has been
+    run.
+
+    =======  ================================================= ==== ============
+     Name     Description                                      Pbl      Unit
+    =======  ================================================= ==== ============
+    =======  ================================================= ==== ============
+
+
+    *Rate variables*
+
+    =======  ================================================= ==== ============
+     Name     Description                                      Pbl      Unit
+    =======  ================================================= ==== ============
+    =======  ================================================= ==== ============
+
+    *Signals send or handled*
+
+    None
+
+    *External dependencies:*
+
+    =======  =================================== =================  ============
+     Name     Description                         Provided by         Unit
+    =======  =================================== =================  ============
+    =======  =================================== =================  ============
+    """
+
+    # helper variable for Counting days since oxygen stress (DSOS)
+    # and total days with water and oxygen stress (IDWST, IDOST)
+    _DSOS = Int(-99)
+    _IDWST = Int(-99)
+    _IDOST = Int(-99)
+
+    class Parameters(ParamTemplate):
+        CFET   = Float(-99.)
+        DEPNR  = Float(-99.)
+        KDIFTB = AfgenTrait()
+        IAIRDU = Float(-99.)
+        IOX    = Float(-99.)
+        CRAIRC = Float(-99.)
+        SM0    = Float(-99.)
+        SMW    = Float(-99.)
+        SMFCF  = Float(-99.)
+
+    class RateVariables(RatesTemplate):
+        EVWMX = Float(-99.)
+        EVSMX = Float(-99.)
+        TRAMX = Float(-99.)
+        TRA   = Float(-99.)
+        #TRALY = Instance(array.array)
+        IDOS  = Bool(False)
+        IDWS  = Bool(False)
+
+    class StateVariables(StatesTemplate):
+        IDOST  = Int(-99)
+        IDWST  = Int(-99)
+
+    def initialize(self, day, kiosk, parvalues):
+        """
+        :param day: start date of the simulation
+        :param kiosk: variable kiosk of this PCSE  instance
+        :param parvalues: `ParameterProvider` object providing parameters as
+                key/value pairs
+        """
+
+        self.kiosk = kiosk
+        self.params = self.Parameters(parvalues)
+        self.rates = self.RateVariables(kiosk, publish=["EVWMX","EVSMX",
+                                                        "TRAMX","TRA",#"TRALY"
+                                                        ])
+        self.states = self.StateVariables(kiosk, IDOST=-999, IDWST=-999)
+
+        # Helper variables
+        self._DSOS = 0
+        self._IDWST = 0
+        self._IDOST = 0
+
+    @prepare_rates
+    def __call__(self, day, drv):
+        p = self.params
+        r = self.rates
+        s = self.states
+
+        DVS = self.kiosk["DVS"]
+        LAI = self.kiosk["LAI"]
+        NSL = self.kiosk.get("NSL", 0)
+        SM  = self.kiosk["SM"]
+        SOIL_LAYERS = self.kiosk.get("SOIL_LAYERS", Instance(list))
+
+        KGLOB = 0.75*p.KDIFTB(DVS)
+
+        # crop specific correction on potential transpiration rate
+        ET0 = p.CFET * drv.ET0
+
+        # maximum evaporation and transpiration rates
+        EKL = exp(-KGLOB * LAI)
+        r.EVWMX = drv.E0 * EKL
+        r.EVSMX = max(0., drv.ES0 * EKL)
+        r.TRAMX = max(0.000001, ET0 * (1.-EKL))
+
+        # Critical soil moisture
+        SWDEP = SWEAF(ET0, p.DEPNR)
+
+        if NSL==0: # unlayered
+            SMCR = (1.-SWDEP)*(p.SMFCF-p.SMW) + p.SMW
+
+            # Reduction factor for transpiration in case of water shortage (RFWS)
+            RFWS = limit(0., 1., (SM-p.SMW)/(SMCR-p.SMW))
+
+            # reduction in transpiration in case of oxygen shortage (RFOS)
+            # for non-rice crops, and possibly deficient land drainage
+            if (p.IAIRDU == 0 and p.IOX == 1):
+                # critical soil moisture content for aeration
+                SMAIR = p.SM0 - p.CRAIRC
+
+                # count days since start oxygen shortage (up to 4 days)
+                if SM >= SMAIR:
+                    self._DSOS = min((self._DSOS+1),4)
+                else:
+                    self._DSOS = 0
+
+                # maximum reduction reached after 4 days
+                RFOSMX = limit(0., 1., (p.SM0-SM)/(p.SM0-SMAIR))
+                RFOS   = RFOSMX + (1. - self._DSOS/4.)*(1.-RFOSMX)
+
+            # For rice, or non-rice crops grown on well drained land
+            elif (p.IAIRDU == 1 or p.IOX == 0):
+                RFOS = 1.
+            # Transpiration rate multiplied with reduction factors for oxygen and
+            # water
+            r.TRA = r.TRAMX * RFOS * RFWS
+        else: # layered
+            RD = self.kiosk["RD"]
+            # calculation critical soil moisture content
+            SWDEP  = SWEAF(ET0, p.DEPNR)
+            DEPTH  = 0.0
+            SUMTRA = 0.0
+
+            TRALY = array.array('d',[0.0]*NSL)
+            for il in range (0, NSL):
+                SM0   = SOIL_LAYERS[il]['SOILTYPE']['SM0']
+                SMW   = SOIL_LAYERS[il]['SOILTYPE']['SMW']
+                SMFCF = SOIL_LAYERS[il]['SOILTYPE']['SMFCF']
+                CRAIRC= SOIL_LAYERS[il]['SOILTYPE']['CRAIRC']
+
+                SMCR = (1.-SWDEP)*(SMFCF-SMW) + SMW
+                # reduction in transpiration in case of water shortage
+                RFWS = limit(0., 1., (SOIL_LAYERS[il]['SM']-SMW)/(SMCR-SMW))
+
+                # reduction in transpiration in case of oxygen shortage
+                # for non-rice crops, and possibly deficient land drainage
+                if (p.IAIRDU==0 and p.IOX==1):
+                    # critical soil moisture content for aeration
+                    SMAIR = SM0 - CRAIRC
+                    # count days since start oxygen shortage (up to 4 days)
+                    if (SOIL_LAYERS[il]['SM'] >= SMAIR): self._DSOS = min((self._DSOS+1.),4.)
+                    if (SOIL_LAYERS[il]['SM'] <  SMAIR): self._DSOS = 0.
+                    # maximum reduction reached after 4 days
+                    RFOSMX = limit(0., 1., (SM0-SOIL_LAYERS[il]['SM'])/(SM0-SMAIR))
+                    RFOS   = RFOSMX + (1. - self._DSOS/4.)*(1. - RFOSMX)
+
+                # for rice, or non-rice crops grown on perfectly drained land
+                elif (p.IAIRDU==1 or p.IOX==0) :
+                    RFOS = 1.
+
+                FRROOT  = max(0.0, (min(RD, DEPTH+SOIL_LAYERS[il]['TSL']) - DEPTH)) / RD
+                TRALY[il] = RFWS * RFOS * r.TRAMX * FRROOT
+                DEPTH  += SOIL_LAYERS[il]['TSL']
+            r.TRA = sum(TRALY)
+            r.TRALY = TRALY
+            # old: r.TRALY[:NSL] = r.TRA/NSL based on unlayered R.TRA calc.
+
+        # Counting stress days
+        if RFWS < 1.:
+            r.IDWS = True
+            self._IDWST += 1
+        if RFOS < 1.:
+            r.IDOS = True
+            self._IDOST += 1
+
+        return (r.TRA, r.TRAMX)
+
+    @prepare_states
+    def finalize(self, day):
+
+        self.states.IDWST = self._IDWST
+        self.states.IDOST = self._IDOST
+
+        SimulationObject.finalize(self, day)
+
+class Evapotranspiration2(SimulationObject):
+    """Calculation of evaporation (water and soil) and transpiration rates
+    taking into account the CO2 effect on crop transpiration.
+
+    *Simulation parameters* (To be provided in cropdata dictionary):
+
+    =======  ============================================= =======  ============
+     Name     Description                                   Type     Unit
+    =======  ============================================= =======  ============
+    CFET     Correction factor for potential transpiration   S       -
+             rate.
+    DEPNR    Dependency number for crop sensitivity to       S       -
+             soil moisture stress.
+    KDIFTB   Extinction coefficient for diffuse visible      T       -
+             as function of DVS.
+    IOX      Switch oxygen stress on (1) or off (0)          S       -
+    IAIRDU   Switch airducts on (1) or off (0)               S       -
+    CRAIRC   Critical air content for root aeration          S       -
+    SM0      Soil porosity                                   S       -
+    SMW      Volumetric soil moisture content at wilting     S       -
+             point
+    SMCFC    Volumetric soil moisture content at field       S       -
+             capacity
+    SM0      Soil porosity                                   S       -
+    CO2      Atmospheric CO2 concentration                   SSi
+    =======  ============================================= =======  ============
+
+
+    *State variables*
+
+    Note that these state variables are only assigned after finalize() has been
+    run.
+
+    =======  ================================================= ==== ============
+     Name     Description                                      Pbl      Unit
+    =======  ================================================= ==== ============
+    IDWST     Nr of days with water stress.                      N    -
+    IDOST     Nr of days with oxygen stress.                     N    -
+    =======  ================================================= ==== ============
+
+
+    *Rate variables*
+
+    =======  ================================================= ==== ============
+     Name     Description                                      Pbl      Unit
+    =======  ================================================= ==== ============
+    EVWMX    Maximum evaporation rate from an open water        Y    |cm day-1|
+             surface.
+    EVSMX    Maximum evaporation rate from a wet soil surface.  Y    |cm day-1|
+    TRAMX    Maximum transpiration rate from the plant canopy   Y    |cm day-1|
+    TRA      Actual transpiration rate from the plant canopy    Y    |cm day-1|
+    IDOS     Indicates water stress on this day (True|False)    N    -
+    IDWS     Indicates oxygen stress on this day (True|False)   N    -
+    =======  ================================================= ==== ============
+
+    *Signals send or handled*
+
+    None
+
+    *External dependencies:*
+
+    =======  =================================== =================  ============
+     Name     Description                         Provided by         Unit
+    =======  =================================== =================  ============
+    DVS      Crop development stage              DVS_Phenology       -
+    LAI      Leaf area index                     Leaf_dynamics       -
+    SM       Volumetric soil moisture content    Waterbalance        -
+    =======  =================================== =================  ============
+    """
+
+    # helper variable for Counting days since oxygen stress (DSOS)
+    # and total days with water and oxygen stress (IDWST, IDOST)
+    _DSOS = Int(-99)
+    _IDWST = Int(-99)
+    _IDOST = Int(-99)
+
+    class Parameters(ParamTemplate):
+        CFET    = Float(-99.)
+        DEPNR   = Float(-99.)
+        KDIFTB  = AfgenTrait()
+        IAIRDU  = Float(-99.)
+        IOX     = Float(-99.)
+        CRAIRC  = Float(-99.)
+        SM0     = Float(-99.)
+        SMW     = Float(-99.)
+        SMFCF   = Float(-99.)
+        CO2     = Float(-99.)
+        CO2TRATB = AfgenTrait()
+
+    class RateVariables(RatesTemplate):
+        EVWMX = Float(-99.)
+        EVSMX = Float(-99.)
+        TRAMX = Float(-99.)
+        TRA   = Float(-99.)
+        TRALY = Instance(array.array)
+        IDOS  = Bool(False)
+        IDWS  = Bool(False)
+
+    class StateVariables(StatesTemplate):
+        IDOST  = Int(-99)
+        IDWST  = Int(-99)
+
+    def initialize(self, day, kiosk, parvalues):
+        """
+        :param day: start date of the simulation
+        :param kiosk: variable kiosk of this PyWOFOST instance
+        :param cropdata: dictionary with WOFOST cropdata key/value pairs
+        :param soildata: dictionary with WOFOST soildata key/value pairs
+        """
+
+        self.kiosk = kiosk
+        self.params = self.Parameters(parvalues)
+        self.rates = self.RateVariables(kiosk, publish=["EVWMX","EVSMX",
+                                                        "TRAMX","TRA","TRALY"])
+        self.states = self.StateVariables(kiosk, IDOST=-999, IDWST=-999)
+
+        # Helper variables
+        self._DSOS = 0
+        self._IDWST = 0
+        self._IDOST = 0
+
+    @prepare_rates
+    def __call__(self, day, drv):
+        p = self.params
+        r = self.rates
+        s = self.states
+
+        DVS = self.kiosk["DVS"]
+        LAI = self.kiosk["LAI"]
+        NSL = self.kiosk.get("NSL", 0)
+        SM  = self.kiosk["SM"]
+        SOIL_LAYERS = self.kiosk.get("SOIL_LAYERS", Instance(list))
+
+        # source: Approach for and Results from calculating CO2 and climatic
+        #         change impacts on crop production in Flevoland
+        #         Joost Wolf
+        # assumption: above 720 ppm no further reduction
+        # added IS
+        TRAMX_CO2_reduction = p.CO2TRATB(p.CO2)
+
+
+        KGLOB = 0.75*p.KDIFTB(DVS)
+
+        # crop specific correction on potential transpiration rate
+        ET0 = p.CFET * drv.ET0
+
+        # maximum evaporation and transpiration rates
+        EKL = exp(-KGLOB * LAI)
+        r.EVWMX = drv.E0 * EKL
+        r.EVSMX = max(0., drv.ES0 * EKL)
+        r.TRAMX = max(0.000001, ET0 * (1.-EKL)) * TRAMX_CO2_reduction
+
+        # Critical soil moisture
+        SWDEP = SWEAF(ET0, p.DEPNR)
+
+        if NSL==0: # unlayered
+            SMCR = (1.-SWDEP)*(p.SMFCF-p.SMW) + p.SMW
+
+            # Reduction factor for transpiration in case of water shortage (RFWS)
+            RFWS = limit(0., 1., (SM-p.SMW)/(SMCR-p.SMW))
+
+            # reduction in transpiration in case of oxygen shortage (RFOS)
+            # for non-rice crops, and possibly deficient land drainage
+            if (p.IAIRDU == 0 and p.IOX == 1):
+                # critical soil moisture content for aeration
+                SMAIR = p.SM0 - p.CRAIRC
+
+                # count days since start oxygen shortage (up to 4 days)
+                if SM >= SMAIR:
+                    self._DSOS = min((self._DSOS+1),4)
+                else:
+                    self._DSOS = 0
+
+                # maximum reduction reached after 4 days
+                RFOSMX = limit(0., 1., (p.SM0-SM)/(p.SM0-SMAIR))
+                RFOS   = RFOSMX + (1. - self._DSOS/4.)*(1.-RFOSMX)
+
+            # For rice, or non-rice crops grown on well drained land
+            elif (p.IAIRDU == 1 or p.IOX == 0):
+                RFOS = 1.
+            # Transpiration rate multiplied with reduction factors for oxygen and
+            # water
+            r.TRA = r.TRAMX * RFOS * RFWS
+        else: # layered
+            RD = self.kiosk["RD"]
+            # calculation critical soil moisture content
+            SWDEP  = SWEAF(ET0, p.DEPNR)
+            DEPTH  = 0.0
+            SUMTRA = 0.0
+
+            TRALY = array.array('d',[0.0]*NSL)
+            for il in range (0, NSL):
+                SM0   = SOIL_LAYERS[il]['SOILTYPE']['SM0']
+                SMW   = SOIL_LAYERS[il]['SOILTYPE']['SMW']
+                SMFCF = SOIL_LAYERS[il]['SOILTYPE']['SMFCF']
+                CRAIRC= SOIL_LAYERS[il]['SOILTYPE']['CRAIRC']
+
+                SMCR = (1.-SWDEP)*(SMFCF-SMW) + SMW
+                # reduction in transpiration in case of water shortage
+                RFWS = limit(0., 1., (SOIL_LAYERS[il]['SM']-SMW)/(SMCR-SMW))
+
+                # reduction in transpiration in case of oxygen shortage
+                # for non-rice crops, and possibly deficient land drainage
+                if (p.IAIRDU==0 and p.IOX==1):
+                    # critical soil moisture content for aeration
+                    SMAIR = SM0 - CRAIRC
+                    # count days since start oxygen shortage (up to 4 days)
+                    if (SOIL_LAYERS[il]['SM'] >= SMAIR): self._DSOS = min((self._DSOS+1.),4.)
+                    if (SOIL_LAYERS[il]['SM'] <  SMAIR): self._DSOS = 0.
+                    # maximum reduction reached after 4 days
+                    RFOSMX = limit(0., 1., (SM0-SOIL_LAYERS[il]['SM'])/(SM0-SMAIR))
+                    RFOS   = RFOSMX + (1. - self._DSOS/4.)*(1. - RFOSMX)
+
+                # for rice, or non-rice crops grown on perfectly drained land
+                elif (p.IAIRDU==1 or p.IOX==0) :
+                    RFOS = 1.
+
+                FRROOT  = max(0.0, (min(RD, DEPTH+SOIL_LAYERS[il]['TSL']) - DEPTH)) / RD
+                TRALY[il] = RFWS * RFOS * r.TRAMX * FRROOT
+                DEPTH  += SOIL_LAYERS[il]['TSL']
+            r.TRA = sum(TRALY)
+            r.TRALY = TRALY
+            # old: r.TRALY[:NSL] = r.TRA/NSL based on unlayered R.TRA calc.
+
+        # Counting stress days
+        if RFWS < 1.:
+            r.IDWS = True
+            self._IDWST += 1
+        if RFOS < 1.:
+            r.IDOS = True
+            self._IDOST += 1
+
+        return (r.TRA, r.TRAMX)
+
+    @prepare_states
+    def finalize(self, day):
+
+        self.states.IDWST = self._IDWST
+        self.states.IDOST = self._IDOST
+
+        SimulationObject.finalize(self, day)
+
+
+class Simple_Evapotranspiration(SimulationObject):
+    """Calculation of evaporation (water and soil) and transpiration rates.
+    
+    simplified compared to the WOFOST model such that the parameters are not
+    needed to calculate the ET. Parameters such as KDIF, CFET, DEPNR have been
+    hardcoded and taken from a typical cereal crop. Also the oxygen stress has
+    been switched off.
+    
+    *Simulation parameters* (To be provided in soildata dictionary):
+    
+    =======  ============================================= =======  ============
+     Name     Description                                   Type     Unit
+    =======  ============================================= =======  ============
+    SMW      Volumetric soil moisture content at wilting     S       -
+             point
+    SMCFC    Volumetric soil moisture content at field       S       -
+             capacity
+    SM0      Soil porosity                                   S       -
+    =======  ============================================= =======  ============
+    
+
+    *State variables*
+    
+    None
+    
+    *Rate variables*
+
+    =======  ================================================= ==== ============
+     Name     Description                                      Pbl      Unit
+    =======  ================================================= ==== ============
+    EVWMX    Maximum evaporation rate from an open water        Y    |cm day-1|
+             surface.
+    EVSMX    Maximum evaporation rate from a wet soil surface.  Y    |cm day-1|
+    TRAMX    Maximum transpiration rate from the plant canopy   Y    |cm day-1|
+    TRA      Actual transpiration rate from the plant canopy    Y    |cm day-1|
+    =======  ================================================= ==== ============
+    
+    *Signals send or handled*
+    
+    None
+    
+    *External dependencies:*
+    
+    =======  =================================== =================  ============
+     Name     Description                         Provided by         Unit
+    =======  =================================== =================  ============
+    LAI      Leaf area index                     Leaf_dynamics       -
+    SM       Volumetric soil moisture content    Waterbalance        -
+    =======  =================================== =================  ============
+    """
+
+    class Parameters(ParamTemplate):
+        SM0    = Float(-99.)
+        SMW    = Float(-99.)
+        SMFCF  = Float(-99.)
+
+    class RateVariables(RatesTemplate):
+        EVWMX = Float(-99.)
+        EVSMX = Float(-99.)
+        TRAMX = Float(-99.)
+        TRA   = Float(-99.)
+
+    def initialize(self, day, kiosk, parvalues):
+        """
+        :param day: start date of the simulation
+        :param kiosk: variable kiosk of this PCSE  instance
+        :param soildata: dictionary with WOFOST soildata key/value pairs
+        """
+
+        self.kiosk = kiosk
+        self.params = self.Parameters(parvalues)
+        self.rates = self.RateVariables(kiosk, publish=["EVWMX","EVSMX",
+                                                        "TRAMX","TRA"])
+
+    @prepare_rates
+    def __call__(self, day, drv):
+        p = self.params
+        r = self.rates
+        
+        LAI = self.kiosk["LAI"]
+        SM  = self.kiosk["SM"]
+        
+        # value for KDIF taken for maize
+        KDIF = 0.6
+        KGLOB = 0.75*KDIF
+  
+        # crop specific correction on potential transpiration rate
+        # CFET set to 1.
+        CFET = 1.
+        ET0 = CFET * drv.ET0
+  
+        # maximum evaporation and transpiration rates
+        EKL = exp(-KGLOB * LAI)
+        r.EVWMX = drv.E0 * EKL
+        r.EVSMX = max(0., drv.ES0 * EKL)
+        r.TRAMX = max(0.000001, ET0 * (1.-EKL))
+        
+        # Critical soil moisture
+        # set DEPNR to 4.5 (typical for cereals)
+        DEPNR = 4.5
+        SWDEP = SWEAF(ET0, DEPNR)
+        
+        SMCR = (1.-SWDEP)*(p.SMFCF-p.SMW) + p.SMW
+
+        # Reduction factor for transpiration in case of water shortage (RFWS)
+        RFWS = limit(0., 1., (SM-p.SMW)/(SMCR-p.SMW))
+        
+        # Reduction factor for oxygen stress set to 1.
+        RFOS = 1.0
+
+        # Transpiration rate multiplied with reduction factors for oxygen and
+        # water
+        r.TRA = r.TRAMX * RFOS * RFWS
+
+        return (r.TRA, r.TRAMX)