--- conflicted
+++ resolved
@@ -1,11 +1,6 @@
 # -*- coding: utf-8 -*-
-<<<<<<< HEAD
-# Copyright (c) 2004-2016 Alterra, Wageningen-UR
-# Allard de Wit (allard.dewit@wur.nl), December 2016
-=======
 # Copyright (c) 2004-2018 Alterra, Wageningen-UR
 # Allard de Wit (allard.dewit@wur.nl), April 2018
->>>>>>> b0cd479b
 """
 The Python Crop Simulation Environment (PCSE) has been developed
 to facilitate implementing crop simulation models that were 
@@ -35,11 +30,7 @@
 __author__ = "Allard de Wit <allard.dewit@wur.nl>"
 __license__ = "European Union Public License"
 __stable__ = True
-<<<<<<< HEAD
-__version__ = "5.3.1"
-=======
 __version__ = "5.4.1"
->>>>>>> b0cd479b
 
 import sys, os
 from . import util
