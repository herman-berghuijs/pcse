from __future__ import print_function
from setuptools import setup, find_packages
import os
import io

here = os.path.abspath(os.path.dirname(__file__))

def read(*filenames, **kwargs):
    encoding = kwargs.get('encoding', 'utf-8')
    sep = kwargs.get('sep', '\n')
    buf = []
    for filename in filenames:
        with io.open(filename, encoding=encoding) as f:
            buf.append(f.read())
    return sep.join(buf)

long_description = read('README.rst')

setup(
    name='PCSE',
<<<<<<< HEAD
    #version=pcse.__version__,
    version="5.1.1",
=======
    version="5.2.0",
>>>>>>> a760a8e4
    url='http://github.com/ajwdewit/pcse/',
    download_url='http://github.com/ajwdewit/pcse/tarball/5.1.1',
    license='EUPL',
    author='Allard de Wit',
    install_requires=['numpy>=1.6.0',
                      'SQLAlchemy>=0.8.0',
<<<<<<< HEAD
                      'xlrd>0.9.0',
                      'tabulate>=0.7.0'],
    author_email='allard.dewit@wur.nl',
    description='Framework for developing crop simulation models, includes an '
                'implementation of the WOFOST crop simulation model.',
=======
                      'PyYAML>=3.11',
                      'tabulate>=0.7.0',
                      'xlrd>=0.9.3',
                      'xlwt>=1.0.0'],
    author_email='allard.dewit@wur.nl',
    description='Framework for developing crop simulation models, includes an implementation of '
                'the WOFOST and LINTUL crop simulation models.',
>>>>>>> a760a8e4
    long_description=long_description,
    packages=find_packages(),
    include_package_data=True,
#    package_data = {
#        # Include any files *.txt, *.rst, *.conf, *.csv or *.sql files:
#        '': ['*.txt', '*.rst', '*.conf', '*.csv', '*.sql'],
#    },
    platforms='any',
    test_suite='pcse.tests.make_test_suite',
    use_2to3=True,
    classifiers=[
        'Development Status :: 5 - Production/Stable',
        'Environment :: Console',
        'Intended Audience :: Developers',
        'Intended Audience :: Science/Research',
        'License :: OSI Approved :: European Union Public Licence 1.1 (EUPL 1.1)',
        'Natural Language :: English',
        'Operating System :: OS Independent',
        'Programming Language :: Python',
        'Topic :: Scientific/Engineering']
)
<|MERGE_RESOLUTION|>--- conflicted
+++ resolved
@@ -18,25 +18,13 @@
 
 setup(
     name='PCSE',
-<<<<<<< HEAD
-    #version=pcse.__version__,
-    version="5.1.1",
-=======
     version="5.2.0",
->>>>>>> a760a8e4
     url='http://github.com/ajwdewit/pcse/',
     download_url='http://github.com/ajwdewit/pcse/tarball/5.1.1',
     license='EUPL',
     author='Allard de Wit',
     install_requires=['numpy>=1.6.0',
                       'SQLAlchemy>=0.8.0',
-<<<<<<< HEAD
-                      'xlrd>0.9.0',
-                      'tabulate>=0.7.0'],
-    author_email='allard.dewit@wur.nl',
-    description='Framework for developing crop simulation models, includes an '
-                'implementation of the WOFOST crop simulation model.',
-=======
                       'PyYAML>=3.11',
                       'tabulate>=0.7.0',
                       'xlrd>=0.9.3',
@@ -44,14 +32,13 @@
     author_email='allard.dewit@wur.nl',
     description='Framework for developing crop simulation models, includes an implementation of '
                 'the WOFOST and LINTUL crop simulation models.',
->>>>>>> a760a8e4
     long_description=long_description,
     packages=find_packages(),
     include_package_data=True,
-#    package_data = {
-#        # Include any files *.txt, *.rst, *.conf, *.csv or *.sql files:
-#        '': ['*.txt', '*.rst', '*.conf', '*.csv', '*.sql'],
-#    },
+    package_data = {
+        # Include any files *.txt, *.rst, *.conf, *.csv or *.sql files:
+        '': ['*.txt', '*.rst', '*.conf', '*.csv', '*.sql'],
+    },
     platforms='any',
     test_suite='pcse.tests.make_test_suite',
     use_2to3=True,
